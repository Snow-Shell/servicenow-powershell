--- conflicted
+++ resolved
@@ -34,13 +34,6 @@
         [ValidateSet('Desc', 'Asc')]
         [string]$OrderDirection = 'Desc',
 
-<<<<<<< HEAD
-=======
-        # Maximum number of records to return
-        [parameter(Mandatory = $false)]
-        [int]$Limit = 10,
-
->>>>>>> 348c3a6d
         # Hashtable containing machine field names and values returned must match exactly (will be combined with AND)
         [parameter(Mandatory = $false)]
         [hashtable]$MatchExact = @{},
