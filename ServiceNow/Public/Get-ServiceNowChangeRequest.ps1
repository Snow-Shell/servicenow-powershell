--- conflicted
+++ resolved
@@ -1,18 +1,11 @@
 function Get-ServiceNowChangeRequest {
-<<<<<<< HEAD
-    param(
-        # Fields to return
-        [parameter(mandatory = $false)]
-        [parameter(ParameterSetName = 'SpecifyConnectionFields')]
-        [parameter(ParameterSetName = 'UseConnectionObject')]
-        [parameter(ParameterSetName = 'SetGlobalAuth')]
-        [string[]]$Fields,
-
-=======
     [OutputType([System.Management.Automation.PSCustomObject])]
     [CmdletBinding(DefaultParameterSetName)]
     Param(
->>>>>>> 348c3a6d
+        # Fields to return
+        [parameter(mandatory = $false)]
+        [string[]]$Fields,
+
         # Machine name of the field to order by
         [Parameter(Mandatory = $false)]
         [string]$OrderBy = 'opened_at',
