--- conflicted
+++ resolved
@@ -26,13 +26,6 @@
         [Parameter(Mandatory = $false)]
         [string]$Query,
 
-<<<<<<< HEAD
-=======
-        # Maximum number of records to return
-        [Parameter(Mandatory = $false)]
-        [int]$Limit = 10,
-
->>>>>>> 348c3a6d
         # Whether or not to show human readable display values instead of machine values
         [Parameter(Mandatory = $false)]
         [ValidateSet('true', 'false', 'all')]
