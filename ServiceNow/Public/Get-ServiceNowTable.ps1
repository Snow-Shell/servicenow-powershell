--- conflicted
+++ resolved
@@ -129,9 +129,6 @@
 
     # Perform table query and capture results
     $Uri = $ServiceNowURL + "/table/$Table"
-<<<<<<< HEAD
-    $Result = (Invoke-RestMethod -Uri $Uri -Credential $Credential -Body $Body -ContentType "application/json").Result
-=======
 
     $tokenSuccess = 0
     $Result = $null
@@ -166,7 +163,6 @@
         #Fall back to credentials if token request fails
         $Result = (Invoke-RestMethod -Uri $Uri -Credential $ServiceNowCredential -Body $Body -ContentType "application/json").Result
     }
->>>>>>> 918dfefb
 
     # Convert specific fields to DateTime format
     $ConvertToDateField = @('closed_at', 'expected_start', 'follow_up', 'opened_at', 'sys_created_on', 'sys_updated_on', 'work_end', 'work_start')
