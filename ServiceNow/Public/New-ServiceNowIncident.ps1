--- conflicted
+++ resolved
@@ -10,7 +10,6 @@
     New-ServiceNowIncident -Caller "UserName" -ShortDescription = "New PS Incident" -Description = "This incident was created from Powershell" -AssignmentGroup "ServiceDesk" -Comment "Inline Comment" -Category "Office" -Subcategory "Outlook" -ConfigurationItem UserPC1
 
 .EXAMPLE
-<<<<<<< HEAD
     Generate an Incident by "Splatting" all fields used in the 1st example plus some additional custom ServiceNow fields (These must exist in your ServiceNow Instance):
 
         $IncidentParams = @{Caller = "UserName"
@@ -20,27 +19,11 @@
             Comment = "Inline Comment"
             Category = "Office"
             Subcategory = "Outlook"
-            ConfigurationItem = UserPC1
+            ConfigurationItem = "UserPC1"
             CustomFields = @{u_custom1 = "Custom Field Entry"
                             u_another_custom = "Related Test"}
             }
         New-ServiceNowIncident @IncidentParams
-=======
-Generate an Incident by "Splatting" all fields used in the 1st example plus some additional custom ServiceNow fields (These must exist in your ServiceNow Instance):
-
-    $IncidentParams = @{Caller = "UserName"
-        ShortDescription = "New PS Incident"
-        Description = "This incident was created from Powershell"
-        AssignmentGroup "ServiceDesk"
-        Comment "Inline Comment"
-        Category "Office"
-        Subcategory "Outlook"
-        ConfigurationItem UserPC1
-        CustomField = @{u_custom1 = "Custom Field Entry"
-                        u_another_custom = "Related Test"}
-        }
-    New-ServiceNowIncident @Params
->>>>>>> ffba5b88
 
 #>
 function New-ServiceNowIncident {
