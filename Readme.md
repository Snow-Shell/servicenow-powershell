# ServiceNow

[![GitHub release](https://img.shields.io/github/release/Snow-Shell/servicenow-powershell.svg)](https://github.com/Snow-Shell/servicenow-powershell/releases/latest) [![GitHub license](https://img.shields.io/github/license/Snow-Shell/servicenow-powershell.svg)](LICENSE)

This PowerShell module provides a series of cmdlets for interacting with the [ServiceNow REST API](http://wiki.servicenow.com/index.php?title=REST_API), performed by wrapping `Invoke-RestMethod` for the API calls.

**IMPORTANT:** Neither this module nor its creator are in any way affiliated with ServiceNow.

## Version 2

Building on the great work the community has done thus far, a lot of new updates with this release.
- Although still in the module for backward compatibility, `Set-ServiceNowAuth` is being replaced with `New-ServiceNowSession`.  With this comes OAuth support, removal of global variables, and much more folks have asked for.  The ability to provide credentials directly to functions has been retained for this release, but will be deprecated in a future release in favor of using `New-ServiceNowSession`.
- Support for different api versions.  `Set-ServiceNowAuth` will continue to use v1 of the api, but `New-ServiceNowSession` defaults to the latest.  Check out the `-ApiVersion` parameter of `New-ServiceNowSession`.
- `Remove-ServiceNowAuth` has been retained for this release, but as global variables have been removed, there is no longer a need for it; it will always return `$true`.  It will be removed in a future release.
- `-PassThru` added to remaining `Update-` and `New-` functions.  Depending on your code, this may be a ***breaking change*** if you expected the result to be returned.
- Pipeline support added to many functions
- Standardizing on coding between all functions

## Requirements

Requires PowerShell 3.0 or above as this is when `Invoke-RestMethod` was introduced.

Requires authorization in your ServiceNow tenant.  Due to the custom nature of ServiceNow your organization may have REST access restricted.  The following are some tips to ask for if you're having to go to your admin for access:

* Out of the box tables should be accessible by granting the `ITIL` role.
* Custom tables may require adjustments to the ACL.
* The `Web_Service_Admin` role may also be an option.

## Usage

The ServiceNow module should be installed from the PowerShell Gallery with `install-module ServiceNow`.

### Creating a new session

```PowerShell
New-ServiceNowSession -url InstanceName.service-now.com -Credentials (Get-Credential)
```

This example is using basic authentication, but OAuth is available as well; see the built-in help for `New-ServiceNowSession`.  All examples below assume a new session has already been created.

### Example - Retrieving an Incident Containing the Word 'PowerShell'

```PowerShell
Get-ServiceNowIncident -MatchContains @{short_description='PowerShell'}
```

### Example - Update a Ticket

```PowerShell
Get-ServiceNowIncident -Limit 1 -MatchContains @{short_description='PowerShell'} | Update-ServiceNowIncident -Values @{comments='Updated via PowerShell'}
```

### Example - Creating a Incident with custom table entries

```PowerShell
$IncidentParams = @{Caller = "UserName"
            ShortDescription = "New PS Incident"
            Description = "This incident was created from Powershell"
            CustomFields = @{u_service = "MyService"
                            u_incident_type = "Request"}
            }
New-ServiceNowIncident @Params
```

### Azure Connection Object (Automation Integration Module Support)

The module can use the `Connection` parameter in conjunction with the included `ServiceNow-Automation.json` file for use as an Azure automation integration module.  Details of the process is available at [Authoring Integration Modules for Azure Automation](https://azure.microsoft.com/en-us/blog/authoring-integration-modules-for-azure-automation).

The `Connection` parameter accepts a hashtable object that requires a username, password, and ServiceNowURL.

<<<<<<< HEAD
## Functions

* Add-ServiceNowAttachment
* Get-ServiceNowAttachment
* Get-ServiceNowAttachmentDetail
* Get-ServiceNowChangeRequest
* Get-ServiceNowConfigurationItem
* Get-ServiceNowIncident
* Get-ServiceNowRequest
* Get-ServiceNowRequestItem
* Get-ServiceNowTable
* Get-ServiceNowTableEntry
* Get-ServiceNowUser
* Get-ServiceNowUserGroup
* New-ServiceNowRequest
* New-ServiceNowChangeRequest
* New-ServiceNowIncident
* New-ServiceNowQuery
* New-ServiceNowTableEntry
* Remove-ServiceNowAttachment
* Remove-ServiceNowAuth
* Remove-ServiceNowTableEntry
* Set-ServiceNowAuth
* Test-ServiceNowAuthIsSet
* Update-ServiceNowChangeRequest
* Update-ServiceNowIncident
* Update-ServiceNowNumber
* Update-ServiceNowRequestItem
* Update-ServiceNowTableEntry

=======
>>>>>>> 49f465c7
## Tests

This module comes with limited [Pester](https://github.com/pester/Pester/) tests for unit testing.

## Scope & Contributing

Contributions are gratefully received, so please feel free to submit a pull request with additional features or amendments.

<<<<<<< HEAD
## Development

### Building

To build the default build.

```Powershell
.\build.ps1
```

To build a specific task.

```Powershell
.\build.ps1 -Test Build
```

## Author
=======
## Authors
>>>>>>> 49f465c7

- [Sam Martin](https://github.com/Sam-Martin)
- [Rick Arroues](https://github.com/Rick-2CA)
- [Greg Brownstein](https://github.com/gdbarron)<|MERGE_RESOLUTION|>--- conflicted
+++ resolved
@@ -68,39 +68,6 @@
 
 The `Connection` parameter accepts a hashtable object that requires a username, password, and ServiceNowURL.
 
-<<<<<<< HEAD
-## Functions
-
-* Add-ServiceNowAttachment
-* Get-ServiceNowAttachment
-* Get-ServiceNowAttachmentDetail
-* Get-ServiceNowChangeRequest
-* Get-ServiceNowConfigurationItem
-* Get-ServiceNowIncident
-* Get-ServiceNowRequest
-* Get-ServiceNowRequestItem
-* Get-ServiceNowTable
-* Get-ServiceNowTableEntry
-* Get-ServiceNowUser
-* Get-ServiceNowUserGroup
-* New-ServiceNowRequest
-* New-ServiceNowChangeRequest
-* New-ServiceNowIncident
-* New-ServiceNowQuery
-* New-ServiceNowTableEntry
-* Remove-ServiceNowAttachment
-* Remove-ServiceNowAuth
-* Remove-ServiceNowTableEntry
-* Set-ServiceNowAuth
-* Test-ServiceNowAuthIsSet
-* Update-ServiceNowChangeRequest
-* Update-ServiceNowIncident
-* Update-ServiceNowNumber
-* Update-ServiceNowRequestItem
-* Update-ServiceNowTableEntry
-
-=======
->>>>>>> 49f465c7
 ## Tests
 
 This module comes with limited [Pester](https://github.com/pester/Pester/) tests for unit testing.
@@ -109,27 +76,7 @@
 
 Contributions are gratefully received, so please feel free to submit a pull request with additional features or amendments.
 
-<<<<<<< HEAD
-## Development
-
-### Building
-
-To build the default build.
-
-```Powershell
-.\build.ps1
-```
-
-To build a specific task.
-
-```Powershell
-.\build.ps1 -Test Build
-```
-
-## Author
-=======
 ## Authors
->>>>>>> 49f465c7
 
 - [Sam Martin](https://github.com/Sam-Martin)
 - [Rick Arroues](https://github.com/Rick-2CA)
